#!/bin/bash

set -eu

export PATH="$SNAP/usr/sbin:$SNAP/usr/bin:$SNAP/sbin:$SNAP/bin:$PATH"
source $SNAP/actions/common/utils.sh

if [ -e ${SNAP_DATA}/var/lock/clustered.lock ]
then
    echo "This MicroK8s deployment is acting as a node in a cluster."
    echo "Use 'snap start microk8s' to start services on this node."
    exit 0
fi

PARSED=$(getopt --options=lho: --longoptions=help,output: --name "$@" -- "$@")
eval set -- "$PARSED"
while true; do
    case "$1" in
        -h|--help)
            echo "Usage: $0 [OPTIONS]"
            echo
            echo "Start Kubernetes services"
            echo
            echo "Options:"
            echo " -h, --help          Show this help"
            exit 0
            ;;
        --)
            shift
            break
            ;;
        *)
            echo "$0: invalid option -- $1"
            exit 1
    esac
done


if ! snapctl start ${SNAP_NAME} --enable
then
    echo 'Failed to start microk8s services. Check snapd logs with "journalctl -u snapd.service"'
    exit 1
else
<<<<<<< HEAD
  if [ -e ${SNAP_DATA}/var/lock/stopped.lock ]
  then
    # Mark the api server as starting
    rm ${SNAP_DATA}/var/lock/stopped.lock &> /dev/null
  fi
=======
    if run_with_sudo test -e ${SNAP_DATA}/var/lock/stopped.lock
    then
        # Mark the api server as starting
        run_with_sudo rm ${SNAP_DATA}/var/lock/stopped.lock &> /dev/null
    fi
>>>>>>> 2010e256
fi

wait_for_node<|MERGE_RESOLUTION|>--- conflicted
+++ resolved
@@ -41,19 +41,11 @@
     echo 'Failed to start microk8s services. Check snapd logs with "journalctl -u snapd.service"'
     exit 1
 else
-<<<<<<< HEAD
-  if [ -e ${SNAP_DATA}/var/lock/stopped.lock ]
-  then
-    # Mark the api server as starting
-    rm ${SNAP_DATA}/var/lock/stopped.lock &> /dev/null
-  fi
-=======
-    if run_with_sudo test -e ${SNAP_DATA}/var/lock/stopped.lock
+    if test -e ${SNAP_DATA}/var/lock/stopped.lock
     then
         # Mark the api server as starting
-        run_with_sudo rm ${SNAP_DATA}/var/lock/stopped.lock &> /dev/null
+        rm ${SNAP_DATA}/var/lock/stopped.lock &> /dev/null
     fi
->>>>>>> 2010e256
 fi
 
 wait_for_node