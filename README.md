--- conflicted
+++ resolved
@@ -33,12 +33,7 @@
 ```
 
 > In order to install MicroK8s make sure
-<<<<<<< HEAD
-> - port 8080 is not used
-=======
 > - you go though the [list of ports](docs/ports.md) that need to be available
-> - if you have AppArmor enabled (check with `sudo apparmor_status`) you do not have any other [dockerd installed](docs/dockerd.md). You can use the dockerd coming with MicroK8s.
->>>>>>> f130b852
 
 ### Accessing Kubernetes
 
@@ -195,7 +190,7 @@
        - name: varlibdockercontainers
          hostPath:
 -          path: /var/lib/docker/containers
-+          path: /var/log/pods/
++          mountPath: /var/snap/microk8s/common/var/lib/containerd/
        - name: fluent-bit-config
          configMap:
            name: fluent-bit-config
