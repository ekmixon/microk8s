--- conflicted
+++ resolved
@@ -190,11 +190,7 @@
        - name: varlibdockercontainers
          hostPath:
 -          path: /var/lib/docker/containers
-<<<<<<< HEAD
-+          path: /var/log/pods/
-=======
 +          mountPath: /var/snap/microk8s/common/var/lib/containerd/
->>>>>>> 3e7c874b
        - name: fluent-bit-config
          configMap:
            name: fluent-bit-config
