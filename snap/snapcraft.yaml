--- conflicted
+++ resolved
@@ -9,7 +9,6 @@
   them to MicroK8s on your boxes.
 
 grade: stable
-<<<<<<< HEAD
 confinement: strict
 base: core18
 
@@ -162,10 +161,6 @@
     plugs:
       - dot-kube
       - network-bind
-=======
-confinement: classic
-base: core18
->>>>>>> 2010e256
 
 apps:
   microk8s:
@@ -185,7 +180,6 @@
   daemon-containerd:
     command: run-containerd-with-args
     daemon: simple
-<<<<<<< HEAD
     plugs:
     - ld-cache
     - k8s-journald
@@ -200,12 +194,10 @@
     - cifs-mount
     - fuse-support
     - kernel-crypto-api
-=======
     plugs: [kubernetes-support]
   daemon-kubelite:
     command: run-kubelite-with-args
     daemon: simple
->>>>>>> 2010e256
   daemon-apiserver:
     command: run-null-daemon
     daemon: simple
@@ -540,7 +532,6 @@
       bind-file: $SNAP/var/lib/snapd/lib/gl/libGLESv2_nvidia.so.440.100
 
 parts:
-<<<<<<< HEAD
   patches:
     plugin: dump
     source: patches/
@@ -577,8 +568,6 @@
     prime:
       - lib/libco*so*
 
-=======
->>>>>>> 2010e256
   raft:
     source: https://github.com/canonical/raft
     build-attributes: [no-patchelf]
@@ -798,19 +787,10 @@
 
   containerd:
     build-snaps: [go]
-<<<<<<< HEAD
-    after: [iptables, patches]
-    source: https://github.com/containerd/containerd
-    source-type: git
-    plugin: go
-    go-channel: 1.15/stable
-    go-importpath: github.com/containerd/containerd
-=======
     after: [iptables, runc]
     build-attributes: [no-patchelf]
     source: build-scripts/
     plugin: dump
->>>>>>> 2010e256
     build-packages:
       - btrfs-tools
       - libseccomp-dev
@@ -822,25 +802,6 @@
       export GOPATH=$(realpath ../go)
       mkdir -p $SNAPCRAFT_PART_INSTALL/bin
 
-<<<<<<< HEAD
-      # Build runc
-      go get github.com/opencontainers/runc
-      (
-        cd $GOPATH/src/github.com/opencontainers/runc
-        git checkout ${RUNC_COMMIT}
-
-        for patch in "$SNAPCRAFT_STAGE"/runc-patches/*.patch; do
-          echo "Applying $(basename "$patch") ..."
-          git apply --ignore-space-change --ignore-whitespace "$patch"
-          echo
-        done
-
-        make BUILDTAGS='seccomp apparmor'
-      )
-      cp $GOPATH/src/github.com/opencontainers/runc/runc $SNAPCRAFT_PART_INSTALL/bin/
-
-=======
->>>>>>> 2010e256
       # Build containerd
       rm -rf $GOPATH
       mkdir -p $GOPATH
@@ -855,11 +816,8 @@
       cp $GOPATH/src/github.com/containerd/containerd/bin/* $SNAPCRAFT_PART_INSTALL/bin/
       rm $SNAPCRAFT_PART_INSTALL/bin/containerd-stress
 
-<<<<<<< HEAD
-=======
       # Assemble the snap
       snapcraftctl build
->>>>>>> 2010e256
     organize:
       containerd/install/bin/*: bin/
     stage-packages:
@@ -1025,7 +983,7 @@
         rm "actions/disable.keda.sh"
         # OpenEBS support
         rm "actions/enable.openebs.sh"
-        rm "actions/disable.openebs.sh"        
+        rm "actions/disable.openebs.sh"
         # OpenFaaS support
         rm "actions/enable.openfaas.sh"
         rm "actions/disable.openfaas.sh"
@@ -1036,83 +994,6 @@
 
       snapcraftctl build
 
-<<<<<<< HEAD
-  nvidia-runtime:
-    plugin: nil
-    build-packages:
-      - gcc
-      - make
-      - pkg-config
-    build-snaps:
-      - go
-    source: https://github.com/NVIDIA/nvidia-container-runtime
-    source-type: git
-    source-tag: "3.1.0"
-    override-build: |
-      set -eu
-      mkdir go
-      export GOPATH="$(pwd)/go"
-      export PATH="${GOPATH}/bin:${PATH}"
-      cd runtime/src/
-      go get -u github.com/pelletier/go-toml
-      go get -u github.com/opencontainers/runtime-spec/specs-go
-      make
-      mkdir -p $SNAPCRAFT_PART_INSTALL/usr/bin/
-      cp nvidia-container-runtime $SNAPCRAFT_PART_INSTALL/usr/bin/nvidia-container-runtime
-      # cd ../../hook/nvidia-container-runtime-hook
-      # go get -u github.com/BurntSushi/toml
-      # go build
-      # cp nvidia-container-runtime-hook $SNAPCRAFT_PART_INSTALL/usr/bin/nvidia-container-runtime-hook
-
-  nvidia-runtime-toolkit:
-    plugin: nil
-    build-packages:
-      - curl
-      - gcc
-      - make
-      - pkg-config
-    build-snaps:
-      - go
-    source: https://github.com/NVIDIA/container-toolkit
-    source-type: git
-    override-build: |
-      set -eu
-      mkdir go
-      export GOPATH="$(pwd)/go"
-      export PATH="${GOPATH}/bin:${PATH}"
-      go get -u github.com/BurntSushi/toml
-      cd pkg
-      go build -ldflags "-s -w" -o nvidia-container-toolkit
-      mkdir -p $SNAPCRAFT_PART_INSTALL/usr/bin/
-      cp nvidia-container-toolkit $SNAPCRAFT_PART_INSTALL/usr/bin/nvidia-container-toolkit
-      cp nvidia-container-toolkit $SNAPCRAFT_PART_INSTALL/usr/bin/nvidia-container-runtime-hook
-
-  libnvidia:
-    after: [patches]
-    plugin: nil
-    build-packages:
-      - gcc
-      - make
-      - bmake
-      - m4
-      - pkg-config
-      - lsb-core
-      - libcap-dev
-      - libseccomp-dev
-    source: https://github.com/NVIDIA/libnvidia-container
-    source-type: git
-    source-tag: v1.0.6
-    override-build: |
-      for patch in "$SNAPCRAFT_STAGE"/libnvidia-patches/*.patch; do
-        echo "Applying $(basename "$patch") ..."
-        git apply --ignore-space-change --ignore-whitespace "$patch"
-        echo
-      done
-      make
-      make install
-
-=======
->>>>>>> 2010e256
   juju:
     plugin: dump
     source: https://launchpad.net/juju/2.8/2.8.6/+download/juju-2.8.6-k8s.tar.xz
@@ -1120,9 +1001,6 @@
     organize:
       juju: bin/juju
     prime:
-<<<<<<< HEAD
-      - bin/juju
-=======
       - bin/juju
 
 slots:
@@ -1130,5 +1008,4 @@
     interface: content
     content: microk8s
     source:
-      read: [$SNAP/.microk8s-info/microk8s]
->>>>>>> 2010e256
+      read: [$SNAP/.microk8s-info/microk8s]