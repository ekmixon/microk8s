--- conflicted
+++ resolved
@@ -4,7 +4,6 @@
 
 source $SNAP/actions/common/utils.sh
 
-<<<<<<< HEAD
 # Check whether all of the required interfaces are connected before proceeding.
 # This is to address https://forum.snapcraft.io/t/mimic-sequence-of-hook-calls-with-auto-connected-interfaces/19618
 readonly interfaces="docker-privileged docker-support kubernetes-support k8s-kubelet k8s-kubeproxy dot-kube network network-bind network-control network-observe firewall-control process-control kernel-module-observe mount-observe hardware-observe system-observe ca-cert home opengl k8s-journald ld-cache cifs-mount fuse-support kernel-crypto-api"
@@ -18,13 +17,12 @@
 done
 snapctl restart microk8s
 snapctl set-health okay
-=======
+
 need_api_restart=false
 need_proxy_restart=false
 need_kubelet_restart=false
 need_controller_restart=false
 need_scheduler_restart=false
->>>>>>> 2010e256
 
 # This is a one-off patch. It will allow us to refresh the beta snap without breaking the user's deployment.
 # We make sure the certificates used by the deployment from beta do not change. We copy them to SNAP_DATA
@@ -528,7 +526,7 @@
   # TODO: this polling is not good enough. We should find a new way to ensure the apiserver is up.
   timeout="120"
   KUBECTL="$SNAP/kubectl --kubeconfig=${SNAP_DATA}/credentials/client.config"
-  while ! (is_apiserver_ready) 
+  while ! (is_apiserver_ready)
   do
     sleep 5
     now="$(date +%s)"
@@ -541,7 +539,7 @@
   now="$(date +%s)"
   if [[ "$now" < "$(($start_timer + $timeout))" ]] ; then
     if (is_apiserver_ready) &&
-        $KUBECTL apply -f "${SNAP_DATA}/args/cni-network/cni.yaml" 
+        $KUBECTL apply -f "${SNAP_DATA}/args/cni-network/cni.yaml"
     then
       touch "${SNAP_DATA}/var/lock/cni-loaded"
     fi
