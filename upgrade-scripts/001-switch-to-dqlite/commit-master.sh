--- conflicted
+++ resolved
@@ -4,11 +4,7 @@
 echo "Switching master to dqlite"
 
 source $SNAP/actions/common/utils.sh
-<<<<<<< HEAD
-CA_CERT=/var/lib/snapd/hostfs//snap/core/current/etc/ssl/certs/ca-certificates.crt
-=======
 CA_CERT=/snap/core18/current/etc/ssl/certs/ca-certificates.crt
->>>>>>> 2010e256
 
 BACKUP_DIR="$SNAP_DATA/var/tmp/upgrades/001-switch-to-dqlite"
 DB_DIR="$BACKUP_DIR/db"
@@ -60,7 +56,7 @@
   # TODO: this polling is not good enough. We should find a new way to ensure the apiserver is up.
   timeout="120"
   start_timer="$(date +%s)"
-  while ! (is_apiserver_ready) 
+  while ! (is_apiserver_ready)
   do
     sleep 5
     now="$(date +%s)"
